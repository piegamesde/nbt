--- conflicted
+++ resolved
@@ -5,11 +5,7 @@
     <name>Flow NBT</name>
     <groupId>com.flowpowered</groupId>
     <artifactId>flow-nbt</artifactId>
-<<<<<<< HEAD
-    <version>1.1.0</version>
-=======
     <version>1.2.0</version>
->>>>>>> 65dd8371
     <packaging>jar</packaging>
     <inceptionYear>2011</inceptionYear>
     <url>https://flowpowered.com/nbt</url>
